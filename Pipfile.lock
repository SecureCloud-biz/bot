--- conflicted
+++ resolved
@@ -1,11 +1,7 @@
 {
     "_meta": {
         "hash": {
-<<<<<<< HEAD
-            "sha256": "f5286278b549c5f297710bedf1b85a54b89e6fbd29e5be9ad9d5583ab2b88818"
-=======
-            "sha256": "26c8089f17d6d6bac11dbed366b1b46818b4546f243af756a106a32af5d9d8f6"
->>>>>>> 2a31892f
+            "sha256": "33874d325a918682da3ae4d833748263695836d0cda4c1b0627ce5a5f29746e5"
         },
         "pipfile-spec": 6,
         "requires": {
@@ -103,15 +99,6 @@
             "markers": "python_version >= '3.6'",
             "version": "==3.3.1"
         },
-<<<<<<< HEAD
-=======
-        "alabaster": {
-            "hashes": [
-                "sha256:446438bdcca0e05bd45ea2de1668c1d9b032e1a9154c2c259092d77031ddd359",
-                "sha256:a661d72d58e6ea8a57f7a86e37d86716863ee5e92788398526d58b26a4e4dc02"
-            ],
-            "version": "==0.7.12"
-        },
         "arrow": {
             "hashes": [
                 "sha256:e098abbd9af3665aea81bdd6c869e93af4feb078e98468dd351c383af187aac5",
@@ -120,7 +107,6 @@
             "index": "pypi",
             "version": "==0.17.0"
         },
->>>>>>> 2a31892f
         "async-rediscache": {
             "extras": [
                 "fakeredis"
@@ -390,11 +376,11 @@
         },
         "markdownify": {
             "hashes": [
-                "sha256:31d7c13ac2ada8bfc7535a25fee6622ca720e1b5f2d4a9cbc429d167c21f886d",
-                "sha256:7489fd5c601536996a376c4afbcd1dd034db7690af807120681461e82fbc0acc"
-            ],
-            "index": "pypi",
-            "version": "==0.6.1"
+                "sha256:2147197d9c45cdd24d57302b94e01cac44988862960ac42eba730345a31aebbc",
+                "sha256:3de08764db001e7119cb06481de4ec0b2ea0338fd26cf49bdf16c4475ef44b81"
+            ],
+            "index": "pypi",
+            "version": "==0.6.3"
         },
         "more-itertools": {
             "hashes": [
@@ -505,28 +491,12 @@
         },
         "pyreadline": {
             "hashes": [
-<<<<<<< HEAD
                 "sha256:4530592fc2e85b25b1a9f79664433da09237c1a270e4d78ea5aa3a2c7229e2d1",
                 "sha256:65540c21bfe14405a3a77e4c085ecfce88724743a4ead47c66b84defcf82c32e",
                 "sha256:9ce5fa65b8992dfa373bddc5b6e0864ead8f291c94fbfec05fbd5c836162e67b"
             ],
             "markers": "sys_platform == 'win32'",
             "version": "==2.1"
-=======
-                "sha256:bc9591213a8f0e0ca1a5e68a479b4887fdc3e75d0774e5c71c31920c427de435",
-                "sha256:df49d09b498e83c1a73128295860250b0b7edd4c723a32e9bc0d295c7c2ec337"
-            ],
-            "markers": "python_version >= '3.5'",
-            "version": "==2.7.4"
-        },
-        "pyparsing": {
-            "hashes": [
-                "sha256:c203ec8783bf771a155b207279b9bccb8dea02d8f0c9e5f8ead507bc3246ecc1",
-                "sha256:ef9d7589ef3c200abe66653d3f1ab1033c3c419ae9b9bdb1240a85b024efc88b"
-            ],
-            "markers": "python_version >= '2.6' and python_version not in '3.0, 3.1, 3.2'",
-            "version": "==2.4.7"
->>>>>>> 2a31892f
         },
         "python-dateutil": {
             "hashes": [
@@ -538,22 +508,30 @@
         },
         "pyyaml": {
             "hashes": [
-                "sha256:06a0d7ba600ce0b2d2fe2e78453a470b5a6e000a985dd4a4e54e436cc36b0e97",
-                "sha256:240097ff019d7c70a4922b6869d8a86407758333f02203e0fc6ff79c5dcede76",
-                "sha256:4f4b913ca1a7319b33cfb1369e91e50354d6f07a135f3b901aca02aa95940bd2",
-                "sha256:6034f55dab5fea9e53f436aa68fa3ace2634918e8b5994d82f3621c04ff5ed2e",
-                "sha256:69f00dca373f240f842b2931fb2c7e14ddbacd1397d57157a9b005a6a9942648",
-                "sha256:73f099454b799e05e5ab51423c7bcf361c58d3206fa7b0d555426b1f4d9a3eaf",
-                "sha256:74809a57b329d6cc0fdccee6318f44b9b8649961fa73144a98735b0aaf029f1f",
-                "sha256:7739fc0fa8205b3ee8808aea45e968bc90082c10aef6ea95e855e10abf4a37b2",
-                "sha256:95f71d2af0ff4227885f7a6605c37fd53d3a106fcab511b8860ecca9fcf400ee",
-                "sha256:ad9c67312c84def58f3c04504727ca879cb0013b2517c85a9a253f0cb6380c0a",
-                "sha256:b8eac752c5e14d3eca0e6dd9199cd627518cb5ec06add0de9d32baeee6fe645d",
-                "sha256:cc8955cfbfc7a115fa81d85284ee61147059a753344bc51098f3ccd69b0d7e0c",
-                "sha256:d13155f591e6fcc1ec3b30685d50bf0711574e2c0dfffd7644babf8b5102ca1a"
-            ],
-            "index": "pypi",
-            "version": "==5.3.1"
+                "sha256:08682f6b72c722394747bddaf0aa62277e02557c0fd1c42cb853016a38f8dedf",
+                "sha256:0f5f5786c0e09baddcd8b4b45f20a7b5d61a7e7e99846e3c799b05c7c53fa696",
+                "sha256:129def1b7c1bf22faffd67b8f3724645203b79d8f4cc81f674654d9902cb4393",
+                "sha256:294db365efa064d00b8d1ef65d8ea2c3426ac366c0c4368d930bf1c5fb497f77",
+                "sha256:3b2b1824fe7112845700f815ff6a489360226a5609b96ec2190a45e62a9fc922",
+                "sha256:3bd0e463264cf257d1ffd2e40223b197271046d09dadf73a0fe82b9c1fc385a5",
+                "sha256:4465124ef1b18d9ace298060f4eccc64b0850899ac4ac53294547536533800c8",
+                "sha256:49d4cdd9065b9b6e206d0595fee27a96b5dd22618e7520c33204a4a3239d5b10",
+                "sha256:4e0583d24c881e14342eaf4ec5fbc97f934b999a6828693a99157fde912540cc",
+                "sha256:5accb17103e43963b80e6f837831f38d314a0495500067cb25afab2e8d7a4018",
+                "sha256:607774cbba28732bfa802b54baa7484215f530991055bb562efbed5b2f20a45e",
+                "sha256:6c78645d400265a062508ae399b60b8c167bf003db364ecb26dcab2bda048253",
+                "sha256:74c1485f7707cf707a7aef42ef6322b8f97921bd89be2ab6317fd782c2d53183",
+                "sha256:8c1be557ee92a20f184922c7b6424e8ab6691788e6d86137c5d93c1a6ec1b8fb",
+                "sha256:bb4191dfc9306777bc594117aee052446b3fa88737cd13b7188d0e7aa8162185",
+                "sha256:c20cfa2d49991c8b4147af39859b167664f2ad4561704ee74c1de03318e898db",
+                "sha256:d2d9808ea7b4af864f35ea216be506ecec180628aced0704e34aca0b040ffe46",
+                "sha256:dd5de0646207f053eb0d6c74ae45ba98c3395a571a2891858e87df7c9b9bd51b",
+                "sha256:e1d4970ea66be07ae37a3c2e48b5ec63f7ba6804bdddfdbd3cfd954d25a82e63",
+                "sha256:e4fac90784481d221a8e4b1162afa7c47ed953be40d31ab4629ae917510051df",
+                "sha256:fa5ae20527d8e831e8230cbffd9f8fe952815b2b7dae6ffec25318803a7528fc"
+            ],
+            "index": "pypi",
+            "version": "==5.4.1"
         },
         "redis": {
             "hashes": [
@@ -576,7 +554,7 @@
                 "sha256:30639c035cdb23534cd4aa2dd52c3bf48f06e5f4a941509c8bafd8ce11080259",
                 "sha256:8b74bedcbbbaca38ff6d7491d76f2b06b3592611af620f8426e82dddb04a5ced"
             ],
-            "markers": "python_version >= '2.7' and python_version not in '3.0, 3.1, 3.2'",
+            "markers": "python_version >= '2.7' and python_version not in '3.0, 3.1, 3.2, 3.3'",
             "version": "==1.15.0"
         },
         "sortedcontainers": {
@@ -855,11 +833,11 @@
         },
         "identify": {
             "hashes": [
-                "sha256:18994e850ba50c37bcaed4832be8b354d6a06c8fb31f54e0e7ece76d32f69bc8",
-                "sha256:892473bf12e655884132a3a32aca737a3cbefaa34a850ff52d501773a45837bc"
+                "sha256:70b638cf4743f33042bebb3b51e25261a0a10e80f978739f17e7fd4837664a66",
+                "sha256:9dfb63a2e871b807e3ba62f029813552a24b5289504f5b071dea9b041aee9fe4"
             ],
             "markers": "python_version >= '2.7' and python_version not in '3.0, 3.1, 3.2, 3.3'",
-            "version": "==1.5.12"
+            "version": "==1.5.13"
         },
         "idna": {
             "hashes": [
@@ -925,22 +903,30 @@
         },
         "pyyaml": {
             "hashes": [
-                "sha256:06a0d7ba600ce0b2d2fe2e78453a470b5a6e000a985dd4a4e54e436cc36b0e97",
-                "sha256:240097ff019d7c70a4922b6869d8a86407758333f02203e0fc6ff79c5dcede76",
-                "sha256:4f4b913ca1a7319b33cfb1369e91e50354d6f07a135f3b901aca02aa95940bd2",
-                "sha256:6034f55dab5fea9e53f436aa68fa3ace2634918e8b5994d82f3621c04ff5ed2e",
-                "sha256:69f00dca373f240f842b2931fb2c7e14ddbacd1397d57157a9b005a6a9942648",
-                "sha256:73f099454b799e05e5ab51423c7bcf361c58d3206fa7b0d555426b1f4d9a3eaf",
-                "sha256:74809a57b329d6cc0fdccee6318f44b9b8649961fa73144a98735b0aaf029f1f",
-                "sha256:7739fc0fa8205b3ee8808aea45e968bc90082c10aef6ea95e855e10abf4a37b2",
-                "sha256:95f71d2af0ff4227885f7a6605c37fd53d3a106fcab511b8860ecca9fcf400ee",
-                "sha256:ad9c67312c84def58f3c04504727ca879cb0013b2517c85a9a253f0cb6380c0a",
-                "sha256:b8eac752c5e14d3eca0e6dd9199cd627518cb5ec06add0de9d32baeee6fe645d",
-                "sha256:cc8955cfbfc7a115fa81d85284ee61147059a753344bc51098f3ccd69b0d7e0c",
-                "sha256:d13155f591e6fcc1ec3b30685d50bf0711574e2c0dfffd7644babf8b5102ca1a"
-            ],
-            "index": "pypi",
-            "version": "==5.3.1"
+                "sha256:08682f6b72c722394747bddaf0aa62277e02557c0fd1c42cb853016a38f8dedf",
+                "sha256:0f5f5786c0e09baddcd8b4b45f20a7b5d61a7e7e99846e3c799b05c7c53fa696",
+                "sha256:129def1b7c1bf22faffd67b8f3724645203b79d8f4cc81f674654d9902cb4393",
+                "sha256:294db365efa064d00b8d1ef65d8ea2c3426ac366c0c4368d930bf1c5fb497f77",
+                "sha256:3b2b1824fe7112845700f815ff6a489360226a5609b96ec2190a45e62a9fc922",
+                "sha256:3bd0e463264cf257d1ffd2e40223b197271046d09dadf73a0fe82b9c1fc385a5",
+                "sha256:4465124ef1b18d9ace298060f4eccc64b0850899ac4ac53294547536533800c8",
+                "sha256:49d4cdd9065b9b6e206d0595fee27a96b5dd22618e7520c33204a4a3239d5b10",
+                "sha256:4e0583d24c881e14342eaf4ec5fbc97f934b999a6828693a99157fde912540cc",
+                "sha256:5accb17103e43963b80e6f837831f38d314a0495500067cb25afab2e8d7a4018",
+                "sha256:607774cbba28732bfa802b54baa7484215f530991055bb562efbed5b2f20a45e",
+                "sha256:6c78645d400265a062508ae399b60b8c167bf003db364ecb26dcab2bda048253",
+                "sha256:74c1485f7707cf707a7aef42ef6322b8f97921bd89be2ab6317fd782c2d53183",
+                "sha256:8c1be557ee92a20f184922c7b6424e8ab6691788e6d86137c5d93c1a6ec1b8fb",
+                "sha256:bb4191dfc9306777bc594117aee052446b3fa88737cd13b7188d0e7aa8162185",
+                "sha256:c20cfa2d49991c8b4147af39859b167664f2ad4561704ee74c1de03318e898db",
+                "sha256:d2d9808ea7b4af864f35ea216be506ecec180628aced0704e34aca0b040ffe46",
+                "sha256:dd5de0646207f053eb0d6c74ae45ba98c3395a571a2891858e87df7c9b9bd51b",
+                "sha256:e1d4970ea66be07ae37a3c2e48b5ec63f7ba6804bdddfdbd3cfd954d25a82e63",
+                "sha256:e4fac90784481d221a8e4b1162afa7c47ed953be40d31ab4629ae917510051df",
+                "sha256:fa5ae20527d8e831e8230cbffd9f8fe952815b2b7dae6ffec25318803a7528fc"
+            ],
+            "index": "pypi",
+            "version": "==5.4.1"
         },
         "requests": {
             "hashes": [
@@ -955,22 +941,22 @@
                 "sha256:30639c035cdb23534cd4aa2dd52c3bf48f06e5f4a941509c8bafd8ce11080259",
                 "sha256:8b74bedcbbbaca38ff6d7491d76f2b06b3592611af620f8426e82dddb04a5ced"
             ],
-            "markers": "python_version >= '2.7' and python_version not in '3.0, 3.1, 3.2'",
+            "markers": "python_version >= '2.7' and python_version not in '3.0, 3.1, 3.2, 3.3'",
             "version": "==1.15.0"
         },
         "snowballstemmer": {
             "hashes": [
-                "sha256:209f257d7533fdb3cb73bdbd24f436239ca3b2fa67d56f6ff88e86be08cc5ef0",
-                "sha256:df3bac3df4c2c01363f3dd2cfa78cce2840a79b9f1c2d2de9ce8d31683992f52"
-            ],
-            "version": "==2.0.0"
+                "sha256:b51b447bea85f9968c13b650126a888aabd4cb4463fca868ec596826325dedc2",
+                "sha256:e997baa4f2e9139951b6f4c631bad912dfd3c792467e2f03d7239464af90e914"
+            ],
+            "version": "==2.1.0"
         },
         "toml": {
             "hashes": [
                 "sha256:806143ae5bfb6a3c6e736a764057db0e6a0e05e338b5630894a5f779cabb4f9b",
                 "sha256:b3bda1d108d5dd99f4a20d24d9c348e91c4db7ab1b749200bded2f839ccbe68f"
             ],
-            "markers": "python_version >= '2.6' and python_version not in '3.0, 3.1, 3.2'",
+            "markers": "python_version >= '2.6' and python_version not in '3.0, 3.1, 3.2, 3.3'",
             "version": "==0.10.2"
         },
         "urllib3": {
@@ -983,19 +969,11 @@
         },
         "virtualenv": {
             "hashes": [
-<<<<<<< HEAD
-                "sha256:205a7577275dd0d9223c730dd498e21a8910600085c3dee97412b041fc4b853b",
-                "sha256:7992b8de87e544a4ab55afc2240bf8388c4e3b5765d03784dad384bfdf9097ee"
+                "sha256:219ee956e38b08e32d5639289aaa5bd190cfbe7dafcb8fa65407fca08e808f9c",
+                "sha256:227a8fed626f2f20a6cdb0870054989f82dd27b2560a911935ba905a2a5e0034"
             ],
             "markers": "python_version >= '2.7' and python_version not in '3.0, 3.1, 3.2, 3.3'",
-            "version": "==20.3.0"
-=======
-                "sha256:0c111a2236b191422b37fe8c28b8c828ced39aab4bf5627fa5c331aeffb570d9",
-                "sha256:14b34341e742bdca219e10708198e704e8a7064dd32f474fc16aca68ac53a306"
-            ],
-            "markers": "python_version >= '2.7' and python_version not in '3.0, 3.1, 3.2, 3.3'",
-            "version": "==20.3.1"
->>>>>>> 2a31892f
+            "version": "==20.4.0"
         }
     }
 }