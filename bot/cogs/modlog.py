import asyncio
import datetime
import logging
from typing import List, Optional, Union

from aiohttp import ClientResponseError
from dateutil.relativedelta import relativedelta
from deepdiff import DeepDiff
from discord import (
    CategoryChannel, Colour, Embed, File, Guild,
    Member, Message, NotFound, RawBulkMessageDeleteEvent,
    RawMessageDeleteEvent, RawMessageUpdateEvent, Role,
    TextChannel, User, VoiceChannel
)
from discord.abc import GuildChannel
from discord.ext.commands import Bot

from bot.constants import (
    Channels, Colours, Emojis,
    Event, Guild as GuildConstant, Icons,
    Keys, Roles, URLs
)
from bot.utils.time import humanize_delta

log = logging.getLogger(__name__)

GUILD_CHANNEL = Union[CategoryChannel, TextChannel, VoiceChannel]

CHANNEL_CHANGES_UNSUPPORTED = ("permissions",)
CHANNEL_CHANGES_SUPPRESSED = ("_overwrites", "position")
MEMBER_CHANGES_SUPPRESSED = ("activity", "status")
ROLE_CHANGES_UNSUPPORTED = ("colour", "permissions")


class ModLog:
    """
    Logging for server events and staff actions
    """

    def __init__(self, bot: Bot):
        self.bot = bot
        self.headers = {"X-API-KEY": Keys.site_api}
        self._ignored = {event: [] for event in Event}

        self._cached_deletes = []
        self._cached_edits = []

    async def upload_log(self, messages: List[Message]) -> Optional[str]:
        """
        Uploads the log data to the database via
        an API endpoint for uploading logs.

        Used in several mod log embeds.

        Returns a URL that can be used to view the log.
        """

        log_data = []

        for message in messages:
            author = f"{message.author.name}#{message.author.discriminator}"

            # message.author may return either a User or a Member. Users don't have roles.
            if type(message.author) is User:
                role_id = Roles.developer
            else:
                role_id = message.author.top_role.id

            content = message.content
            embeds = [embed.to_dict() for embed in message.embeds]
            attachments = ["<Attachment>" for _ in message.attachments]

            log_data.append({
                "content": content,
                "author": author,
                "user_id": str(message.author.id),
                "role_id": str(role_id),
                "timestamp": message.created_at.strftime("%D %H:%M"),
                "attachments": attachments,
                "embeds": embeds,
            })

        response = await self.bot.http_session.post(
            URLs.site_logs_api,
            headers=self.headers,
            json={"log_data": log_data}
        )

        try:
            data = await response.json()
            log_id = data["log_id"]
        except (KeyError, ClientResponseError):
            log.debug(
                "API returned an unexpected result:\n"
                f"{response.text}"
            )
            return

        return f"{URLs.site_logs_view}/{log_id}"

    def ignore(self, event: Event, *items: int):
        for item in items:
            if item not in self._ignored[event]:
                self._ignored[event].append(item)

    async def send_log_message(
<<<<<<< HEAD
            self, icon_url: Optional[str], colour: Colour, title: Optional[str], text: str,
            thumbnail: str = None, channel_id: int = Channels.modlog, ping_everyone: bool = False,
            files: List[File] = None, content: str = None, footer: str = None
=======
            self,
            icon_url: Optional[str],
            colour: Colour,
            title: Optional[str],
            text: str,
            thumbnail: Optional[str] = None,
            channel_id: int = Channels.modlog,
            ping_everyone: bool = False,
            files: Optional[List[File]] = None,
            content: Optional[str] = None,
            additional_embeds: Optional[List[Embed]] = None,
            timestamp_override: Optional[datetime.datetime] = None,
            footer_override: Optional[str] = None,
>>>>>>> 07e455a9
    ):
        embed = Embed(description=text)

        if title and icon_url:
            embed.set_author(name=title, icon_url=icon_url)

        embed.colour = colour

        embed.timestamp = timestamp_override or datetime.datetime.utcnow()

        if footer_override:
            embed.set_footer(text=footer_override)

        if thumbnail:
            embed.set_thumbnail(url=thumbnail)

        if ping_everyone:
            if content:
                content = f"@everyone\n{content}"
            else:
                content = "@everyone"

<<<<<<< HEAD
        if footer:
            embed.set_footer(text=footer)

        await self.bot.get_channel(channel_id).send(content=content, embed=embed, files=files)
=======
        channel = self.bot.get_channel(channel_id)
        log_message = await channel.send(content=content, embed=embed, files=files)

        if additional_embeds:
            await channel.send("With the following embed(s):")
            for additional_embed in additional_embeds:
                await channel.send(embed=additional_embed)

        return await self.bot.get_context(log_message)  # Optionally return for use with antispam
>>>>>>> 07e455a9

    async def on_guild_channel_create(self, channel: GUILD_CHANNEL):
        if channel.guild.id != GuildConstant.id:
            return

        if isinstance(channel, CategoryChannel):
            title = "Category created"
            message = f"{channel.name} (`{channel.id}`)"
        elif isinstance(channel, VoiceChannel):
            title = "Voice channel created"

            if channel.category:
                message = f"{channel.category}/{channel.name} (`{channel.id}`)"
            else:
                message = f"{channel.name} (`{channel.id}`)"
        else:
            title = "Text channel created"

            if channel.category:
                message = f"{channel.category}/{channel.name} (`{channel.id}`)"
            else:
                message = f"{channel.name} (`{channel.id}`)"

        await self.send_log_message(Icons.hash_green, Colour(Colours.soft_green), title, message)

    async def on_guild_channel_delete(self, channel: GUILD_CHANNEL):
        if channel.guild.id != GuildConstant.id:
            return

        if isinstance(channel, CategoryChannel):
            title = "Category deleted"
        elif isinstance(channel, VoiceChannel):
            title = "Voice channel deleted"
        else:
            title = "Text channel deleted"

        if channel.category and not isinstance(channel, CategoryChannel):
            message = f"{channel.category}/{channel.name} (`{channel.id}`)"
        else:
            message = f"{channel.name} (`{channel.id}`)"

        await self.send_log_message(
            Icons.hash_red, Colour(Colours.soft_red),
            title, message
        )

    async def on_guild_channel_update(self, before: GUILD_CHANNEL, after: GuildChannel):
        if before.guild.id != GuildConstant.id:
            return

        if before.id in self._ignored[Event.guild_channel_update]:
            self._ignored[Event.guild_channel_update].remove(before.id)
            return

        diff = DeepDiff(before, after)
        changes = []
        done = []

        diff_values = diff.get("values_changed", {})
        diff_values.update(diff.get("type_changes", {}))

        for key, value in diff_values.items():
            if not key:  # Not sure why, but it happens
                continue

            key = key[5:]  # Remove "root." prefix

            if "[" in key:
                key = key.split("[", 1)[0]

            if "." in key:
                key = key.split(".", 1)[0]

            if key in done or key in CHANNEL_CHANGES_SUPPRESSED:
                continue

            if key in CHANNEL_CHANGES_UNSUPPORTED:
                changes.append(f"**{key.title()}** updated")
            else:
                new = value["new_value"]
                old = value["old_value"]

                changes.append(f"**{key.title()}:** `{old}` **->** `{new}`")

            done.append(key)

        if not changes:
            return

        message = ""

        for item in sorted(changes):
            message += f"{Emojis.bullet} {item}\n"

        if after.category:
            message = f"**{after.category}/#{after.name} (`{after.id}`)**\n{message}"
        else:
            message = f"**#{after.name}** (`{after.id}`)\n{message}"

        await self.send_log_message(
            Icons.hash_blurple, Colour.blurple(),
            "Channel updated", message
        )

    async def on_guild_role_create(self, role: Role):
        if role.guild.id != GuildConstant.id:
            return

        await self.send_log_message(
            Icons.crown_green, Colour(Colours.soft_green),
            "Role created", f"`{role.id}`"
        )

    async def on_guild_role_delete(self, role: Role):
        if role.guild.id != GuildConstant.id:
            return

        await self.send_log_message(
            Icons.crown_red, Colour(Colours.soft_red),
            "Role removed", f"{role.name} (`{role.id}`)"
        )

    async def on_guild_role_update(self, before: Role, after: Role):
        if before.guild.id != GuildConstant.id:
            return

        diff = DeepDiff(before, after)
        changes = []
        done = []

        diff_values = diff.get("values_changed", {})
        diff_values.update(diff.get("type_changes", {}))

        for key, value in diff_values.items():
            if not key:  # Not sure why, but it happens
                continue

            key = key[5:]  # Remove "root." prefix

            if "[" in key:
                key = key.split("[", 1)[0]

            if "." in key:
                key = key.split(".", 1)[0]

            if key in done or key == "color":
                continue

            if key in ROLE_CHANGES_UNSUPPORTED:
                changes.append(f"**{key.title()}** updated")
            else:
                new = value["new_value"]
                old = value["old_value"]

                changes.append(f"**{key.title()}:** `{old}` **->** `{new}`")

            done.append(key)

        if not changes:
            return

        message = ""

        for item in sorted(changes):
            message += f"{Emojis.bullet} {item}\n"

        message = f"**{after.name}** (`{after.id}`)\n{message}"

        await self.send_log_message(
            Icons.crown_blurple, Colour.blurple(),
            "Role updated", message
        )

    async def on_guild_update(self, before: Guild, after: Guild):
        if before.id != GuildConstant.id:
            return

        diff = DeepDiff(before, after)
        changes = []
        done = []

        diff_values = diff.get("values_changed", {})
        diff_values.update(diff.get("type_changes", {}))

        for key, value in diff_values.items():
            if not key:  # Not sure why, but it happens
                continue

            key = key[5:]  # Remove "root." prefix

            if "[" in key:
                key = key.split("[", 1)[0]

            if "." in key:
                key = key.split(".", 1)[0]

            if key in done:
                continue

            new = value["new_value"]
            old = value["old_value"]

            changes.append(f"**{key.title()}:** `{old}` **->** `{new}`")

            done.append(key)

        if not changes:
            return

        message = ""

        for item in sorted(changes):
            message += f"{Emojis.bullet} {item}\n"

        message = f"**{after.name}** (`{after.id}`)\n{message}"

        await self.send_log_message(
            Icons.guild_update, Colour.blurple(),
            "Guild updated", message,
            thumbnail=after.icon_url_as(format="png")
        )

    async def on_member_ban(self, guild: Guild, member: Union[Member, User]):
        if guild.id != GuildConstant.id:
            return

        if member.id in self._ignored[Event.member_ban]:
            self._ignored[Event.member_ban].remove(member.id)
            return

        await self.send_log_message(
            Icons.user_ban, Colour(Colours.soft_red),
            "User banned", f"{member.name}#{member.discriminator} (`{member.id}`)",
            thumbnail=member.avatar_url_as(static_format="png")
        )

    async def on_member_join(self, member: Member):
        if member.guild.id != GuildConstant.id:
            return

        message = f"{member.name}#{member.discriminator} (`{member.id}`)"
        now = datetime.datetime.utcnow()
        difference = abs(relativedelta(now, member.created_at))

        message += "\n\n**Account age:** " + humanize_delta(difference)

        if difference.days < 1 and difference.months < 1 and difference.years < 1:  # New user account!
            message = f"{Emojis.new} {message}"

        await self.send_log_message(
            Icons.sign_in, Colour(Colours.soft_green),
            "User joined", message,
            thumbnail=member.avatar_url_as(static_format="png")
        )

    async def on_member_remove(self, member: Member):
        if member.guild.id != GuildConstant.id:
            return

        if member.id in self._ignored[Event.member_remove]:
            self._ignored[Event.member_remove].remove(member.id)
            return

        await self.send_log_message(
            Icons.sign_out, Colour(Colours.soft_red),
            "User left", f"{member.name}#{member.discriminator} (`{member.id}`)",
            thumbnail=member.avatar_url_as(static_format="png")
        )

    async def on_member_unban(self, guild: Guild, member: User):
        if guild.id != GuildConstant.id:
            return

        if member.id in self._ignored[Event.member_unban]:
            self._ignored[Event.member_unban].remove(member.id)
            return

        await self.send_log_message(
            Icons.user_unban, Colour.blurple(),
            "User unbanned", f"{member.name}#{member.discriminator} (`{member.id}`)",
            thumbnail=member.avatar_url_as(static_format="png")
        )

    async def on_member_update(self, before: Member, after: Member):
        if before.guild.id != GuildConstant.id:
            return

        if before.id in self._ignored[Event.member_update]:
            self._ignored[Event.member_update].remove(before.id)
            return

        diff = DeepDiff(before, after)
        changes = []
        done = []

        diff_values = {}

        diff_values.update(diff.get("values_changed", {}))
        diff_values.update(diff.get("type_changes", {}))
        diff_values.update(diff.get("iterable_item_removed", {}))
        diff_values.update(diff.get("iterable_item_added", {}))

        diff_user = DeepDiff(before._user, after._user)

        diff_values.update(diff_user.get("values_changed", {}))
        diff_values.update(diff_user.get("type_changes", {}))
        diff_values.update(diff_user.get("iterable_item_removed", {}))
        diff_values.update(diff_user.get("iterable_item_added", {}))

        for key, value in diff_values.items():
            if not key:  # Not sure why, but it happens
                continue

            key = key[5:]  # Remove "root." prefix

            if "[" in key:
                key = key.split("[", 1)[0]

            if "." in key:
                key = key.split(".", 1)[0]

            if key in done or key in MEMBER_CHANGES_SUPPRESSED:
                continue

            if key == "_roles":
                new_roles = after.roles
                old_roles = before.roles

                for role in old_roles:
                    if role not in new_roles:
                        changes.append(f"**Role removed:** {role.name} (`{role.id}`)")

                for role in new_roles:
                    if role not in old_roles:
                        changes.append(f"**Role added:** {role.name} (`{role.id}`)")

            else:
                new = value.get("new_value")
                old = value.get("old_value")

                if new and old:
                    changes.append(f"**{key.title()}:** `{old}` **->** `{new}`")

            done.append(key)

        if before.name != after.name:
            changes.append(
                f"**Username:** `{before.name}` **->** `{after.name}`"
            )

        if before.discriminator != after.discriminator:
            changes.append(
                f"**Discriminator:** `{before.discriminator}` **->** `{after.discriminator}`"
            )

        if not changes:
            return

        message = ""

        for item in sorted(changes):
            message += f"{Emojis.bullet} {item}\n"

        message = f"**{after.name}#{after.discriminator}** (`{after.id}`)\n{message}"

        await self.send_log_message(
            Icons.user_update, Colour.blurple(),
            "Member updated", message,
            thumbnail=after.avatar_url_as(static_format="png")
        )

    async def on_raw_bulk_message_delete(self, event: RawBulkMessageDeleteEvent):
        if event.guild_id != GuildConstant.id or event.channel_id in GuildConstant.ignored:
            return

        # Could upload the log to the site - maybe we should store all the messages somewhere?
        # Currently if messages aren't in the cache, we ain't gonna have 'em.

        ignored_messages = 0

        for message_id in event.message_ids:
            if message_id in self._ignored[Event.message_delete]:
                self._ignored[Event.message_delete].remove(message_id)
                ignored_messages += 1

        if ignored_messages >= len(event.message_ids):
            return

        channel = self.bot.get_channel(event.channel_id)

        if channel.category:
            message = f"{len(event.message_ids)} deleted in {channel.category}/#{channel.name} (`{channel.id}`)"
        else:
            message = f"{len(event.message_ids)} deleted in #{channel.name} (`{channel.id}`)"

        await self.send_log_message(
            Icons.message_bulk_delete, Colour.orange(),
            "Bulk message delete",
            message, channel_id=Channels.devalerts,
            ping_everyone=True
        )

    async def on_message_delete(self, message: Message):
        channel = message.channel
        author = message.author

        if message.guild.id != GuildConstant.id or channel.id in GuildConstant.ignored:
            return

        self._cached_deletes.append(message.id)

        if message.id in self._ignored[Event.message_delete]:
            self._ignored[Event.message_delete].remove(message.id)
            return

        if author.bot:
            return

        if channel.category:
            response = (
                f"**Author:** {author.name}#{author.discriminator} (`{author.id}`)\n"
                f"**Channel:** {channel.category}/#{channel.name} (`{channel.id}`)\n"
                f"**Message ID:** `{message.id}`\n"
                "\n"
            )
        else:
            response = (
                f"**Author:** {author.name}#{author.discriminator} (`{author.id}`)\n"
                f"**Channel:** #{channel.name} (`{channel.id}`)\n"
                f"**Message ID:** `{message.id}`\n"
                "\n"
            )

        # Shorten the message content if necessary
        content = message.clean_content
        remaining_chars = 2040 - len(response)

        if len(content) > remaining_chars:
            content = content[:remaining_chars] + "..."

        response += f"{content}"

        if message.attachments:
            # Prepend the message metadata with the number of attachments
            response = f"**Attachments:** {len(message.attachments)}\n" + response

        await self.send_log_message(
            Icons.message_delete, Colours.soft_red,
            "Message deleted",
            response,
            channel_id=Channels.message_log
        )

    async def on_raw_message_delete(self, event: RawMessageDeleteEvent):
        if event.guild_id != GuildConstant.id or event.channel_id in GuildConstant.ignored:
            return

        await asyncio.sleep(1)  # Wait here in case the normal event was fired

        if event.message_id in self._cached_deletes:
            # It was in the cache and the normal event was fired, so we can just ignore it
            self._cached_deletes.remove(event.message_id)
            return

        if event.message_id in self._ignored[Event.message_delete]:
            self._ignored[Event.message_delete].remove(event.message_id)
            return

        channel = self.bot.get_channel(event.channel_id)

        if channel.category:
            response = (
                f"**Channel:** {channel.category}/#{channel.name} (`{channel.id}`)\n"
                f"**Message ID:** `{event.message_id}`\n"
                "\n"
                "This message was not cached, so the message content cannot be displayed."
            )
        else:
            response = (
                f"**Channel:** #{channel.name} (`{channel.id}`)\n"
                f"**Message ID:** `{event.message_id}`\n"
                "\n"
                "This message was not cached, so the message content cannot be displayed."
            )

        await self.send_log_message(
            Icons.message_delete, Colour(Colours.soft_red),
            "Message deleted",
            response,
            channel_id=Channels.message_log
        )

    async def on_message_edit(self, before: Message, after: Message):
        if (
            not before.guild
            or before.guild.id != GuildConstant.id
            or before.channel.id in GuildConstant.ignored
            or before.author.bot
        ):
            return

        self._cached_edits.append(before.id)

        if before.content == after.content:
            return

        author = before.author
        channel = before.channel

        if channel.category:
            before_response = (
                f"**Author:** {author.name}#{author.discriminator} (`{author.id}`)\n"
                f"**Channel:** {channel.category}/#{channel.name} (`{channel.id}`)\n"
                f"**Message ID:** `{before.id}`\n"
                "\n"
                f"{before.clean_content}"
            )

            after_response = (
                f"**Author:** {author.name}#{author.discriminator} (`{author.id}`)\n"
                f"**Channel:** {channel.category}/#{channel.name} (`{channel.id}`)\n"
                f"**Message ID:** `{before.id}`\n"
                "\n"
                f"{after.clean_content}"
            )
        else:
            before_response = (
                f"**Author:** {author.name}#{author.discriminator} (`{author.id}`)\n"
                f"**Channel:** #{channel.name} (`{channel.id}`)\n"
                f"**Message ID:** `{before.id}`\n"
                "\n"
                f"{before.clean_content}"
            )

            after_response = (
                f"**Author:** {author.name}#{author.discriminator} (`{author.id}`)\n"
                f"**Channel:** #{channel.name} (`{channel.id}`)\n"
                f"**Message ID:** `{before.id}`\n"
                "\n"
                f"{after.clean_content}"
            )

        if before.edited_at:
            # Message was previously edited, to assist with self-bot detection, use the edited_at
            # datetime as the baseline and create a human-readable delta between this edit event
            # and the last time the message was edited
            timestamp = before.edited_at
            delta = humanize_delta(relativedelta(after.edited_at, before.edited_at))
            footer = f"Last edited {delta} ago"
        else:
            # Message was not previously edited, use the created_at datetime as the baseline, no
            # delta calculation needed
            timestamp = before.created_at
            footer = None

        await self.send_log_message(
            Icons.message_edit, Colour.blurple(), "Message edited (Before)", before_response,
            channel_id=Channels.message_log, timestamp_override=timestamp, footer_override=footer
        )

        await self.send_log_message(
            Icons.message_edit, Colour.blurple(), "Message edited (After)", after_response,
            channel_id=Channels.message_log, timestamp_override=after.edited_at
        )

    async def on_raw_message_edit(self, event: RawMessageUpdateEvent):
        try:
            channel = self.bot.get_channel(int(event.data["channel_id"]))
            message = await channel.get_message(event.message_id)
        except NotFound:  # Was deleted before we got the event
            return

        if (
            not message.guild
            or message.guild.id != GuildConstant.id
            or message.channel.id in GuildConstant.ignored
            or message.author.bot
        ):
            return

        await asyncio.sleep(1)  # Wait here in case the normal event was fired

        if event.message_id in self._cached_edits:
            # It was in the cache and the normal event was fired, so we can just ignore it
            self._cached_edits.remove(event.message_id)
            return

        author = message.author
        channel = message.channel

        if channel.category:
            before_response = (
                f"**Author:** {author.name}#{author.discriminator} (`{author.id}`)\n"
                f"**Channel:** {channel.category}/#{channel.name} (`{channel.id}`)\n"
                f"**Message ID:** `{message.id}`\n"
                "\n"
                "This message was not cached, so the message content cannot be displayed."
            )

            after_response = (
                f"**Author:** {author.name}#{author.discriminator} (`{author.id}`)\n"
                f"**Channel:** {channel.category}/#{channel.name} (`{channel.id}`)\n"
                f"**Message ID:** `{message.id}`\n"
                "\n"
                f"{message.clean_content}"
            )
        else:
            before_response = (
                f"**Author:** {author.name}#{author.discriminator} (`{author.id}`)\n"
                f"**Channel:** #{channel.name} (`{channel.id}`)\n"
                f"**Message ID:** `{message.id}`\n"
                "\n"
                "This message was not cached, so the message content cannot be displayed."
            )

            after_response = (
                f"**Author:** {author.name}#{author.discriminator} (`{author.id}`)\n"
                f"**Channel:** #{channel.name} (`{channel.id}`)\n"
                f"**Message ID:** `{message.id}`\n"
                "\n"
                f"{message.clean_content}"
            )

        await self.send_log_message(
            Icons.message_edit, Colour.blurple(), "Message edited (Before)",
            before_response, channel_id=Channels.message_log
        )

        await self.send_log_message(
            Icons.message_edit, Colour.blurple(), "Message edited (After)",
            after_response, channel_id=Channels.message_log
        )


def setup(bot):
    bot.add_cog(ModLog(bot))
    log.info("Cog loaded: ModLog")<|MERGE_RESOLUTION|>--- conflicted
+++ resolved
@@ -104,11 +104,6 @@
                 self._ignored[event].append(item)
 
     async def send_log_message(
-<<<<<<< HEAD
-            self, icon_url: Optional[str], colour: Colour, title: Optional[str], text: str,
-            thumbnail: str = None, channel_id: int = Channels.modlog, ping_everyone: bool = False,
-            files: List[File] = None, content: str = None, footer: str = None
-=======
             self,
             icon_url: Optional[str],
             colour: Colour,
@@ -121,8 +116,7 @@
             content: Optional[str] = None,
             additional_embeds: Optional[List[Embed]] = None,
             timestamp_override: Optional[datetime.datetime] = None,
-            footer_override: Optional[str] = None,
->>>>>>> 07e455a9
+            footer: Optional[str] = None,
     ):
         embed = Embed(description=text)
 
@@ -133,8 +127,8 @@
 
         embed.timestamp = timestamp_override or datetime.datetime.utcnow()
 
-        if footer_override:
-            embed.set_footer(text=footer_override)
+        if footer:
+            embed.set_footer(text=footer)
 
         if thumbnail:
             embed.set_thumbnail(url=thumbnail)
@@ -145,12 +139,6 @@
             else:
                 content = "@everyone"
 
-<<<<<<< HEAD
-        if footer:
-            embed.set_footer(text=footer)
-
-        await self.bot.get_channel(channel_id).send(content=content, embed=embed, files=files)
-=======
         channel = self.bot.get_channel(channel_id)
         log_message = await channel.send(content=content, embed=embed, files=files)
 
@@ -160,7 +148,6 @@
                 await channel.send(embed=additional_embed)
 
         return await self.bot.get_context(log_message)  # Optionally return for use with antispam
->>>>>>> 07e455a9
 
     async def on_guild_channel_create(self, channel: GUILD_CHANNEL):
         if channel.guild.id != GuildConstant.id:
